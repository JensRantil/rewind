--- conflicted
+++ resolved
@@ -124,10 +124,6 @@
             received_event.ParseFromString(received_string)
 
             self.assertEqual(received_event.type, events_pb2.Event.TASK_CREATED)
-<<<<<<< HEAD
-            print i, received_event.task_created.taskid
-=======
->>>>>>> 4c21b2df
             self.assertEqual(received_event.task_created.taskid,
                              '{0}'.format(2*i))
             self.assertEqual(received_event.task_created.ownerid,
@@ -135,13 +131,10 @@
             self.assertEqual(received_event.task_created.name,
                              'Buy milk number {0}'.format(i))
 
-<<<<<<< HEAD
     def testMessageOrdering(self):
         """Making sure that messages are received in the correct order"""
         # TODO: Write
         pass
-=======
->>>>>>> 4c21b2df
 
     def tearDown(self):
         self.transmitter.close()
