import sys
import unittest
import threading
import time
import uuid
import random

import zmq

import gtdoit.logbook
import gtdoit.messages.events_pb2 as events_pb2
<<<<<<< HEAD
=======
import gtdoit.communicators as communicators


class TestEventStore(unittest.TestCase):
    def setUp(self):
        self.keys = [str(i) for i in range(10)]
        self.vals = [str(i+30) for i in range(10)]
        self.store = gtdoit.logbook.EventStore()
        for key, val in zip(self.keys, self.vals):
            self.store.add_event(key, val)

    def testQueryingAll(self):
        result = self.store.get_events()
        self.assertEqual(list(result), self.vals)

    def testQueryAfter(self):
        result = self.store.get_events(from_=self.keys[0])
        self.assertEqual(list(result), self.vals[1:])
        result = self.store.get_events(from_=self.keys[1])
        self.assertEqual(list(result), self.vals[2:])

    def testQueryBefore(self):
        result = self.store.get_events(to=self.keys[-1])
        self.assertEqual(list(result), self.vals)
        result = self.store.get_events(to=self.keys[-2])
        self.assertEqual(list(result), self.vals[:-1])

    def testQueryBetween(self):
        result = self.store.get_events(from_=self.keys[1], to=self.keys[-2])
        self.assertEqual(list(result), self.vals[2:-1])
>>>>>>> 499a88f2


class TestArgumentParsing(unittest.TestCase):
    """Tests command line arguments to `logbook`.

    TODO: Test the 'PROG --help' call gives expected output. Don't know how to
          override sys.exit in best way.
    """
    def testAtLeastOneEndpointRequired(self):
        exitcode = gtdoit.logbook.main([], exit=False)
        self.assertEqual(exitcode, 2)

    def testOnlyStreamingEndpointFails(self):
        exitcode = gtdoit.logbook.main(['--streaming-bind-endpoint',
                                        'tcp://hello'], exit=False)
        self.assertEqual(exitcode, 2)


class TestLogbookReplication(unittest.TestCase):
    def setUp(self):
        args = ['--exit-codeword', 'EXIT',
                '--incoming-bind-endpoint', 'tcp://127.0.0.1:8090',
                '--streaming-bind-endpoint', 'tcp://127.0.0.1:8091']
        self.logbook = threading.Thread(target=gtdoit.logbook.main,
                                        name="logbook-replication-test",
                                        args=(args,), kwargs={'exit': False})
        self.logbook.start()

        self.context = zmq.Context(3)

        self.transmitter = self.context.socket(zmq.PUSH)
        self.receiver = self.context.socket(zmq.SUB)
        self.receiver.setsockopt(zmq.SUBSCRIBE, '')

        self.transmitter.connect('tcp://127.0.0.1:8090')
        self.receiver.connect('tcp://127.0.0.1:8091')

<<<<<<< HEAD
        # Time it takes to connect. This is particularly important so that the
        # receiver does not just receive the tail of the stream.
        time.sleep(0.5)

=======
>>>>>>> 499a88f2
        # Making sure context.term() does not time out
        # Could be removed if this test works as expected
        self.transmitter.setsockopt(zmq.LINGER, 1000)

    def testBasicEventProxying(self):
        new_event = events_pb2.TaskCreated(taskid='1',
                                           ownerid='2',
                                           name='Buy milk')
        event = events_pb2.Event(type=events_pb2.Event.TASK_CREATED,
                                 task_created=new_event)
<<<<<<< HEAD
=======
        self.assertEqual(event.type, events_pb2.Event.TASK_CREATED)
>>>>>>> 499a88f2

        self.transmitter.send(event.SerializeToString())
        received_string = self.receiver.recv()

        received_event = events_pb2.Event()
        received_event.ParseFromString(received_string)

        self.assertEqual(received_event.type, events_pb2.Event.TASK_CREATED)
        self.assertEqual(received_event.task_created.taskid, '1')
        self.assertEqual(received_event.task_created.ownerid, '2')
        self.assertEqual(received_event.task_created.name, 'Buy milk')
<<<<<<< HEAD

    def testProxyingABunchOfEvents(self):
        NMESSAGES = 200

        # Sending
        new_event = events_pb2.TaskCreated()
        for i in range(NMESSAGES):
            new_event.taskid = '{0}'.format(2*i)
            new_event.ownerid = '{0}'.format(i+1)
            new_event.name = 'Buy milk number {0}'.format(i)

            event = events_pb2.Event(type=events_pb2.Event.TASK_CREATED,
                                     task_created=new_event)
            self.transmitter.send(event.SerializeToString())

        # Receiving and asserting correct messages
        received_event = events_pb2.Event()
        for i in range(NMESSAGES):
            received_string = self.receiver.recv()

            received_event.ParseFromString(received_string)

            self.assertEqual(received_event.type, events_pb2.Event.TASK_CREATED)
            print i, received_event.task_created.taskid
            self.assertEqual(received_event.task_created.taskid,
                             '{0}'.format(2*i))
            self.assertEqual(received_event.task_created.ownerid,
                             '{0}'.format(i+1))
            self.assertEqual(received_event.task_created.name,
                             'Buy milk number {0}'.format(i))

    def testMessageOrdering(self):
        """Making sure that messages are received in the correct order"""
        # TODO: Write
        pass
=======
>>>>>>> 499a88f2

    def tearDown(self):
        self.transmitter.close()
        self.receiver.close()

<<<<<<< HEAD
        self.assertTrue(self.logbook.isAlive(),
                        "Did logbook crash? Not running.")
=======
        self.assertTrue(self.logbook.isAlive(), "Did logbook crash? Not running.")
>>>>>>> 499a88f2
        socket = self.context.socket(zmq.PUSH)
        socket.setsockopt(zmq.LINGER, 1000)
        socket.connect('tcp://127.0.0.1:8090')
        socket.send('EXIT')
        time.sleep(0.5) # Acceptable exit time
        self.assertFalse(self.logbook.isAlive())
        socket.close()

        self.context.term()


class TestLogbookQuerying(unittest.TestCase):
    def setUp(self):
        args = ['--exit-codeword', 'EXIT',
                '--incoming-bind-endpoint', 'tcp://127.0.0.1:8090',
                '--query-bind-endpoint', 'tcp://127.0.0.1:8091']
        self.logbook = threading.Thread(target=gtdoit.logbook.main,
                                        name="logbook-querying-test",
                                        args=(args,), kwargs={'exit': False})
        self.logbook.start()

        self.context = zmq.Context(3)

        self.query_socket = self.context.socket(zmq.REQ)
        self.query_socket.connect('tcp://127.0.0.1:8091')
        self.querier = communicators.EventQuerier(self.query_socket)

        transmitter = self.context.socket(zmq.PUSH)
        transmitter.connect('tcp://127.0.0.1:8090')

        # Making sure context.term() does not time out
        # Could be removed if this test works as expected
        transmitter.setsockopt(zmq.LINGER, 1000)

        ids = [unicode(uuid.uuid1()) for i in range(200)]
        self.assertEqual(len(ids), len(set(ids)), 'There were duplicate IDs.'
                         ' Maybe the UUID1 algorithm is flawed?')
        users = [unicode(uuid.uuid1()) for i in range(30)]
        self.assertEqual(len(users), len(set(users)),
                         'There were duplicate users.'
                         ' Maybe the UUID1 algorithm is flawed?')

        self.sent = []
        for id in ids:
            new_event = events_pb2.TaskCreated()
            new_event.taskid = id
            new_event.ownerid = random.choice(users)
            new_event.name = 'Buy flowers to Julie'
            # TODO: This is too tedious. Encapsulate using a class.
            event = events_pb2.Event(type=events_pb2.Event.TASK_CREATED,
                                     task_created=new_event)
            self.sent.append(event)
            transmitter.send(event.SerializeToString())
        transmitter.close()

    def _getAllPastEvents(self):
        """Get all past events.

        Helper class function to get the eventids of the events.

        This function is tested through testSyncAllPastEvents(...).
        """
        return [event for event in self.querier.query()]

    def testSyncAllPastEvents(self):
        time.sleep(0.5) # Max time to persist the messages
        events = self._getAllPastEvents()

        self.assertEqual(events[0].event.task_created.taskid,
                         self.sent[0].task_created.taskid,
                         'Initial elements are not the same')
        self.assertEqual(len(events), len(self.sent))
        for received_stored_event, sent in zip(events, self.sent):
            received = received_stored_event.event

            self.assertEqual(received.type, sent.type)

            recvd = received.task_created
            sentd = sent.task_created

            self.assertEqual(recvd.taskid, sentd.taskid)
            self.assertEqual(recvd.ownerid, sentd.ownerid)
            self.assertEqual(recvd.name, sentd.name)

    def testSyncEventsSince(self):
        time.sleep(0.5) # Max time to persist the messages
        allevents = self._getAllPastEvents()
        from_ = allevents[3].eventid
        events = [event for event in self.querier.query(from_=from_)]
        self.assertEqual(allevents[4:], events)
        
    def testSyncEventsBefore(self):
        time.sleep(0.5) # Max time to persist the messages
        allevents = self._getAllPastEvents()
        to = allevents[-3].eventid
        events = [event for event in self.querier.query(to=to)]
        self.assertEqual(allevents[:-2], events)

    def testSyncEventsBetween(self):
        time.sleep(0.5) # Max time to persist the messages
        allevents = self._getAllPastEvents()
        from_ = allevents[3].eventid
        to = allevents[-3].eventid
        events = [event for event in self.querier.query(from_=from_, to=to)]
        self.assertEqual(allevents[4:-2], events)

    def tearDown(self):
        self.query_socket.close()

        self.assertTrue(self.logbook.isAlive(), "Did logbook crash? Not running.")
        socket = self.context.socket(zmq.PUSH)
        socket.setsockopt(zmq.LINGER, 1000)
        socket.connect('tcp://127.0.0.1:8090')
        socket.send('EXIT')
        time.sleep(0.5) # Acceptable exit time
        self.assertFalse(self.logbook.isAlive())
        socket.close()

        self.context.term()<|MERGE_RESOLUTION|>--- conflicted
+++ resolved
@@ -9,8 +9,6 @@
 
 import gtdoit.logbook
 import gtdoit.messages.events_pb2 as events_pb2
-<<<<<<< HEAD
-=======
 import gtdoit.communicators as communicators
 
 
@@ -41,7 +39,6 @@
     def testQueryBetween(self):
         result = self.store.get_events(from_=self.keys[1], to=self.keys[-2])
         self.assertEqual(list(result), self.vals[2:-1])
->>>>>>> 499a88f2
 
 
 class TestArgumentParsing(unittest.TestCase):
@@ -79,13 +76,10 @@
         self.transmitter.connect('tcp://127.0.0.1:8090')
         self.receiver.connect('tcp://127.0.0.1:8091')
 
-<<<<<<< HEAD
         # Time it takes to connect. This is particularly important so that the
         # receiver does not just receive the tail of the stream.
         time.sleep(0.5)
 
-=======
->>>>>>> 499a88f2
         # Making sure context.term() does not time out
         # Could be removed if this test works as expected
         self.transmitter.setsockopt(zmq.LINGER, 1000)
@@ -96,10 +90,6 @@
                                            name='Buy milk')
         event = events_pb2.Event(type=events_pb2.Event.TASK_CREATED,
                                  task_created=new_event)
-<<<<<<< HEAD
-=======
-        self.assertEqual(event.type, events_pb2.Event.TASK_CREATED)
->>>>>>> 499a88f2
 
         self.transmitter.send(event.SerializeToString())
         received_string = self.receiver.recv()
@@ -111,7 +101,6 @@
         self.assertEqual(received_event.task_created.taskid, '1')
         self.assertEqual(received_event.task_created.ownerid, '2')
         self.assertEqual(received_event.task_created.name, 'Buy milk')
-<<<<<<< HEAD
 
     def testProxyingABunchOfEvents(self):
         NMESSAGES = 200
@@ -147,19 +136,14 @@
         """Making sure that messages are received in the correct order"""
         # TODO: Write
         pass
-=======
->>>>>>> 499a88f2
 
     def tearDown(self):
         self.transmitter.close()
         self.receiver.close()
 
-<<<<<<< HEAD
         self.assertTrue(self.logbook.isAlive(),
                         "Did logbook crash? Not running.")
-=======
         self.assertTrue(self.logbook.isAlive(), "Did logbook crash? Not running.")
->>>>>>> 499a88f2
         socket = self.context.socket(zmq.PUSH)
         socket.setsockopt(zmq.LINGER, 1000)
         socket.connect('tcp://127.0.0.1:8090')
